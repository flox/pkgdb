--- conflicted
+++ resolved
@@ -48,11 +48,8 @@
  */
 namespace nlohmann {
 
-<<<<<<< HEAD
-=======
-/* -------------------------------------------------------------------------- */
-
->>>>>>> 9dc7ac0a
+/* -------------------------------------------------------------------------- */
+
   /** @brief Optional types to/from JSON. */
     template <typename T>
   struct adl_serializer<std::optional<T>> {
@@ -83,19 +80,11 @@
 
 
 /* -------------------------------------------------------------------------- */
-<<<<<<< HEAD
 
   /** @brief Variants ( Eithers ) of two elements to/from JSON. */
     template<typename A, typename B>
   struct adl_serializer<std::variant<A, B>> {
 
-=======
-
-  /** @brief Variants ( Eithers ) of two elements to/from JSON. */
-    template<typename A, typename B>
-  struct adl_serializer<std::variant<A, B>> {
-
->>>>>>> 9dc7ac0a
     /** @brief Convert a @a std::variant<A, B> to a JSON type. */
       static void
     to_json( json & jto, const std::variant<A, B> & var )
@@ -129,9 +118,6 @@
 
 /* -------------------------------------------------------------------------- */
 
-<<<<<<< HEAD
-  /** @brief Variants ( Eithers ) of any number of elements to/from JSON. */
-=======
   /**
    * @brief Variants ( Eithers ) of any number of elements to/from JSON.
    *
@@ -145,7 +131,6 @@
    * It's important to note that you must never nest multiple `std::optional`
    * types in a variant, instead make `std::optional<std::variant<...>>`.
    */
->>>>>>> 9dc7ac0a
     template<typename A, typename... Types>
   struct adl_serializer<std::variant<A, Types...>> {
 
@@ -153,12 +138,8 @@
       static void
     to_json( json & jto, const std::variant<A, Types...> & var )
     {
-<<<<<<< HEAD
-      /* This _unwraps_ the inner type and calls the proper `to_json' */
-=======
       /* This _unwraps_ the inner type and calls the proper `to_json'.
        * The compiler does the heavy lifting for us here <3. */
->>>>>>> 9dc7ac0a
       std::visit( [&]( auto unwrapped ) -> void { jto = unwrapped; }, var );
     }
 
@@ -173,10 +154,6 @@
         }
       catch( ... )
         {
-<<<<<<< HEAD
-          using next_variant = std::variant<Types...>;
-          var = jfrom.template get<next_variant>();
-=======
           /* Strip typename `A' from variant, and call recursively. */
           using next_variant = std::variant<Types...>;
 
@@ -185,15 +162,11 @@
           std::visit( [&]( auto unwrapped ) -> void { var = unwrapped; }
                     , next
                     );
->>>>>>> 9dc7ac0a
         }
     }
 
   };  /* End struct `adl_serializer<std::variant<A, Types...>>' */
-<<<<<<< HEAD
-=======
-
->>>>>>> 9dc7ac0a
+
 
 /* -------------------------------------------------------------------------- */
 
@@ -230,10 +203,7 @@
       static void
     to_json( json & jto, const nix::FlakeRef & ref )
     {
-<<<<<<< HEAD
-=======
       /* That was easy. */
->>>>>>> 9dc7ac0a
       jto = nix::fetchers::attrsToJSON( ref.toAttrs() );
     }
 
