--- conflicted
+++ resolved
@@ -26,11 +26,6 @@
 
 /* -------------------------------------------------------------------------- */
 
-<<<<<<< HEAD
-/* Backported from C++20b. */
-
-/** @brief Helper type for `std::visit( overloaded { ... } );` */
-=======
 /* Backported from C++20a for C++20b compatability. */
 
 /** 
@@ -39,7 +34,6 @@
  * This is a _quality of life_ helper that shortens boilerplate required for
  * creating type matching statements.
  */
->>>>>>> 3e4bfbcc
 template<class... Ts>
 struct overloaded : Ts... { using Ts::operator()...; };
 
