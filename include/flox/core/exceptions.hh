/* ========================================================================== *
 *
 * @file flox/core/exceptions.hh
 *
 * @brief Definitions of various `std::exception` children used for throwing
 *        errors with nice messages and typed discrimination.
 *
 *
 * -------------------------------------------------------------------------- */

#pragma once

#include <nlohmann/json.hpp>
#include <optional>
#include <stdexcept>
#include <string>


/* -------------------------------------------------------------------------- */

namespace flox {

/* -------------------------------------------------------------------------- */

enum error_category {
  /** Indicates success or _not an error_. */
  EC_OKAY = 0,
  /**
   * Returned for any exception that doesn't have `getErrorCode()`, i.e.
   * exceptions we haven't wrapped in a custom exception.
   */
  EC_FAILURE = 1,
  /** Generic exception emitted by `flox` routines. */
  EC_FLOX_EXCEPTION = 100,
  /** A command line argument is invalid. */
  EC_INVALID_ARG = 101,
  /** A package descriptor in a manifest is invalid. */
  EC_INVALID_MANIFEST_DESCRIPTOR = 102,
  /** A PkgDescriptorRaw is invalid. */
  EC_INVALID_PKG_DESCRIPTOR = 103,
  /** Errors concerning validity of package query parameters. */
  EC_INVALID_PKG_QUERY_ARG = 104,
  /** A registry has invalid contents. */
  EC_INVALID_REGISTRY = 105,
  /** The value of registryPath is invalid. */
  EC_INVALID_REGISTRY_FILE = 106,
  /** Exception initializing a `FlakePackage`. */
  EC_PACKAGE_INIT = 107,
  /** Exception parsing `QueryParams` from JSON. */
  EC_PARSE_QUERY_PARAMS = 108,
  /** Exception parsing `QueryPreferences` from JSON. */
  EC_PARSE_QUERY_PREFERENCES = 109,
  /** Exception parsing `SearchQuery` from JSON. */
  EC_PARSE_SEARCH_QUERY = 110,
  /** For generic exceptions thrown by `flox::pkgdb::*` classes. */
  EC_PKG_DB = 111,
  /** Exception converting TOML to JSON. */
  EC_TOML_TO_JSON = 112,
  /** Exception converting YAML to JSON. */
  EC_YAML_TO_JSON = 113,

}; /* End enum `error_category' */


/* -------------------------------------------------------------------------- */

/** Typed exception wrapper used for misc errors. */
class FloxException : public std::exception
{
private:

  /** Corresponds to an error_category, in this case `EC_FLOX_EXCEPTION`. */
  static constexpr std::string_view categoryMsg = "general error";

  /** Additional context added when the error is thrown. */
  std::optional<std::string> contextMsg;

  /**
   * If some other exception was caught before throwing this one, caughtMsg
   * contains what() of that exception.
   */
  std::optional<std::string> caughtMsg;

public:

  explicit FloxException( std::string_view contextMsg )
    : contextMsg( contextMsg )
  {}

  explicit FloxException( std::string_view contextMsg, const char * caughtMsg )
    : contextMsg( contextMsg ), caughtMsg( caughtMsg )
  {}

  [[nodiscard]] virtual error_category
  getErrorCode() const noexcept
  {
    return EC_FLOX_EXCEPTION;
  }

  [[nodiscard]] virtual std::string_view
  getCategoryMessage() const noexcept
  {
    return this->categoryMsg;
  }

  /**
   * We can't override what() properly because we'd need to dynamically call
   * virtual methods.
   * - We don't want to force overriding what() in every child class, because
   *   that would be a pain.
   * - We can't do that when calling what(), because what() returns a char *
   *   and is const, we don't have anywhere to store that dynamic information.
   * - We can't do it at construction time, because we can't call virtual
   *   methods.
   */
  [[nodiscard]] std::string
  what_string() const noexcept;

<<<<<<< HEAD
};  /* End class `FloxException' */
=======
  friend void to_json( nlohmann::json & jto, const FloxException & err );
};
>>>>>>> 02e735d8


/* -------------------------------------------------------------------------- */

}  // namespace flox


/* -------------------------------------------------------------------------- *
 *
 *
 *
 * ========================================================================== */<|MERGE_RESOLUTION|>--- conflicted
+++ resolved
@@ -115,13 +115,10 @@
    */
   [[nodiscard]] std::string
   what_string() const noexcept;
+  
+  friend void to_json( nlohmann::json & jto, const FloxException & err );
 
-<<<<<<< HEAD
 };  /* End class `FloxException' */
-=======
-  friend void to_json( nlohmann::json & jto, const FloxException & err );
-};
->>>>>>> 02e735d8
 
 
 /* -------------------------------------------------------------------------- */
