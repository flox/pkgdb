--- conflicted
+++ resolved
@@ -42,16 +42,6 @@
 /* -------------------------------------------------------------------------- */
 
 /** @brief Mixin which provides a lazy handle to a `nix` store connection. */
-<<<<<<< HEAD
-struct NixStoreMixin {
-
-  protected:
-
-    std::shared_ptr<nix::Store> store;  /**< `nix` store connection.   */
-
-
-  public:
-=======
 class NixStoreMixin {
 
   private:
@@ -70,7 +60,6 @@
     NixStoreMixin & operator=( const NixStoreMixin &  ) = default;
     NixStoreMixin & operator=(       NixStoreMixin && ) = default;
 
->>>>>>> 9dc7ac0a
 
     /**
      * @brief Construct `NixStoreMixin` from an existing store connection.
@@ -103,11 +92,7 @@
     }
 
 
-<<<<<<< HEAD
-};  /* End struct `NixStoreMixin' */
-=======
 };  /* End class `NixStoreMixin' */
->>>>>>> 9dc7ac0a
 
 
 /* -------------------------------------------------------------------------- */
@@ -118,11 +103,7 @@
  */
 class NixState : public NixStoreMixin {
 
-<<<<<<< HEAD
-  protected:
-=======
   private:
->>>>>>> 9dc7ac0a
 
     /* From `NixStoreMixin':
      *   std::shared_ptr<nix::Store> store
@@ -134,11 +115,7 @@
   public:
 
     /** @brief Construct `NixState` using the systems default `nix` store. */
-<<<<<<< HEAD
-    NixState() : NixStoreMixin() {}
-=======
     NixState() = default;
->>>>>>> 9dc7ac0a
 
     /**
      * @brief Construct `NixState` from an existing store connection.
