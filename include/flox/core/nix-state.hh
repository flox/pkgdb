/* ========================================================================== *
 *
 * @file flox/core/nix-state.hh
 *
 * @brief Manages a `nix` runtime state blob with associated helpers.
 *
 *
 * -------------------------------------------------------------------------- */

#pragma once

#include <nix/logging.hh>
#include <nix/store-api.hh>
#include <nix/eval-cache.hh>

#include <nlohmann/json.hpp>


/* -------------------------------------------------------------------------- */

namespace flox {

/* -------------------------------------------------------------------------- */

/** @brief Create a custom `nix::Logger` which ignores some messages. */
nix::Logger * makeFilteredLogger( bool printBuildLogs );


/* -------------------------------------------------------------------------- */

/**
 * @brief Perform one time `nix` global runtime setup.
 *
 * You may safely call this function multiple times, after the first invocation
 * it is effectively a no-op.
 *
 * This replaces the default `nix::Logger` with a @a flox::FilteredLogger.
 */
void initNix();


/* -------------------------------------------------------------------------- */

/** @brief Mixin which provides a lazy handle to a `nix` store connection. */
struct NixStoreMixin {

  protected:

    std::shared_ptr<nix::Store> store;  /**< `nix` store connection.   */


  public:

    /**
     * @brief Construct `NixStoreMixin` from an existing store connection.
     *
     * This may be useful if you wish to avoid a non-default store.
     * @param store An open `nix` store connection.
     */
    explicit NixStoreMixin( nix::ref<nix::Store> & store )
      : store( static_cast<std::shared_ptr<nix::Store>>( store ) )
    {
      initNix();
    }

    /**
     * @brief Construct `NixStoreMixin` using the systems default `nix` store.
     */
    NixStoreMixin() { initNix(); }

<<<<<<< HEAD
=======
/* -------------------------------------------------------------------------- */
>>>>>>> b874f492

    /**
     * @brief Lazily open a `nix` store connection.
     *
     * Connection remains open for lifetime of object.
     */
      nix::ref<nix::Store>
    getStore()
    {
      if ( this->store == nullptr ) { this->store = nix::openStore(); }
      return static_cast<nix::ref<nix::Store>>( this->store );
    }


};  /* End struct `NixStoreMixin' */


/* -------------------------------------------------------------------------- */

/**
 * @brief Runtime state containing a `nix` store connection and a
 *        `nix` evaluator.
 */
class NixState : public NixStoreMixin {

  protected:

    /* From `NixStoreMixin':
     *   std::shared_ptr<nix::Store> store
     */

    std::shared_ptr<nix::EvalState> state;  /**< `nix` evaluator instance. */


  public:

    /** @brief Construct `NixState` using the systems default `nix` store. */
    NixState() : NixStoreMixin() {}

    /**
     * @brief Construct `NixState` from an existing store connection.
     *
     * This may be useful if you wish to avoid a non-default store.
     * @param store An open `nix` store connection.
     */
    explicit NixState( nix::ref<nix::Store> & store )
      : NixStoreMixin( store )
    {}


    /**
     * @brief Lazily open a `nix` evaluator.
     *
     * Evaluator remains open for lifetime of object.
     */
      nix::ref<nix::EvalState>
    getState()
    {
      if ( this->state == nullptr )
        {
          this->state = std::make_shared<nix::EvalState>(
            std::list<std::string> {}
          , this->getStore()
          , this->getStore()
          );
          this->state->repair = nix::NoRepair;
        }
      return static_cast<nix::ref<nix::EvalState>>( this->state );
    }


};  /* End class `NixState' */


/* -------------------------------------------------------------------------- */

}    /* End namespace `flox' */


/* -------------------------------------------------------------------------- *
 *
 *
 *
 * ========================================================================== */<|MERGE_RESOLUTION|>--- conflicted
+++ resolved
@@ -68,10 +68,8 @@
      */
     NixStoreMixin() { initNix(); }
 
-<<<<<<< HEAD
-=======
+
 /* -------------------------------------------------------------------------- */
->>>>>>> b874f492
 
     /**
      * @brief Lazily open a `nix` store connection.
