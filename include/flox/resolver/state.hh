--- conflicted
+++ resolved
@@ -30,11 +30,7 @@
  * This comprises a set of inputs with @a flox::pkgdb::PkgDbInput handles and
  * a set of descriptors to be resolved.
  */
-<<<<<<< HEAD
-class ResolverState : public pkgdb::PkgDbRegistryMixin<> {
-=======
 class ResolverState : public pkgdb::PkgDbRegistryMixin {
->>>>>>> 9dc7ac0a
 
   private:
 
@@ -59,21 +55,6 @@
     }
 
 
-<<<<<<< HEAD
-    /**
-     * @brief Initializes `PkgDbRegistryMixin::registry` and scrapes inputs
-     *        when necessary.
-     */
-      void
-    initResolverState()
-    {
-      if ( this->registry == nullptr ) { this->scrapeIfNeeded(); }
-      assert( this->registry != nullptr );
-    }
-
-
-=======
->>>>>>> 9dc7ac0a
   public:
 
     ResolverState( RegistryRaw             registry
@@ -85,17 +66,8 @@
 
 
     /** @brief Get the _raw_ registry declaration. */
-<<<<<<< HEAD
-      [[nodiscard]]
-      virtual RegistryRaw
-    getRegistryRaw() override
-    {
-      return this->registryRaw;
-    }
-=======
     [[nodiscard]]
     RegistryRaw getRegistryRaw() override { return this->registryRaw; }
->>>>>>> 9dc7ac0a
 
 
     /**
@@ -108,12 +80,7 @@
     {
       pkgdb::PkgQueryArgs args;
       this->preferences.fillPkgQueryArgs( args );
-<<<<<<< HEAD
-      this->initResolverState();
-      this->registry->at( name )->fillPkgQueryArgs( args );
-=======
       this->getPkgDbRegistry()->at( name )->fillPkgQueryArgs( args );
->>>>>>> 9dc7ac0a
       return args;
     }
 
