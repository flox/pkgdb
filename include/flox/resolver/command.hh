--- conflicted
+++ resolved
@@ -43,12 +43,6 @@
     [[nodiscard]]
     PkgDescriptorRaw getQuery() const { return this->params.query; }
 
-<<<<<<< HEAD
-
-  protected:
-
-=======
->>>>>>> f5c6bc38
     [[nodiscard]]
     RegistryRaw getRegistryRaw() override { return this->params.registry; }
 
@@ -74,11 +68,7 @@
     int run();
 
 
-<<<<<<< HEAD
-};  /* End struct `ResolveCommand' */
-=======
 };  /* End class `ResolveCommand' */
->>>>>>> f5c6bc38
 
 
 /* -------------------------------------------------------------------------- */
