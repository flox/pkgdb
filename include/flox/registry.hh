--- conflicted
+++ resolved
@@ -52,21 +52,14 @@
 
 
   /* Copy/Move base class boilerplate */
-<<<<<<< HEAD
-  InputPreferences()                            = default;
-  InputPreferences( const InputPreferences &  ) = default;
-  InputPreferences(       InputPreferences && ) = default;
-  InputPreferences( const std::optional<std::vector<Subtree>>     & subtrees
-                  , const std::optional<std::vector<std::string>> & stabilities
-                  )
-    : subtrees( subtrees )
-    , stabilities( stabilities )
-  {}
-=======
   InputPreferences()                           = default;
   InputPreferences( const InputPreferences & ) = default;
   InputPreferences( InputPreferences && )      = default;
->>>>>>> fda2d060
+  InputPreferences(
+    const std::optional<std::vector<Subtree>> &     subtrees,
+    const std::optional<std::vector<std::string>> & stabilities )
+    : subtrees( subtrees ), stabilities( stabilities )
+  {}
 
   virtual ~InputPreferences() = default;
 
@@ -142,10 +135,9 @@
 
   RegistryInput() = default;
 
-  RegistryInput( const std::optional<std::vector<Subtree>>     & subtrees
-               , const std::optional<std::vector<std::string>> & stabilities
-               , const nix::FlakeRef                           & from
-               )
+  RegistryInput( const std::optional<std::vector<Subtree>> &     subtrees,
+                 const std::optional<std::vector<std::string>> & stabilities,
+                 const nix::FlakeRef &                           from )
     : InputPreferences( subtrees, stabilities )
     , from( std::make_shared<nix::FlakeRef>( from ) )
   {}
@@ -603,7 +595,6 @@
 class FloxFlakeInput : public RegistryInput
 {
 
-<<<<<<< HEAD
   /* From `RegistryInput':
    *   public:
    *     std::optional<std::vector<Subtree>>     subtrees;
@@ -611,10 +602,7 @@
    *     std::shared_ptr<nix::FlakeRef>          from;
    */
 
-  private:
-=======
 private:
->>>>>>> fda2d060
 
   nix::ref<nix::Store>       store; /**< A `nix` store connection. */
   std::shared_ptr<FloxFlake> flake; /**< A flake with an evaluator. */
@@ -656,14 +644,11 @@
   getSubtrees();
 
 
-<<<<<<< HEAD
-    [[nodiscard]] RegistryInput getLockedInput();
-
-
-};  /* End struct `FloxFlakeInput' */
-=======
+  [[nodiscard]] RegistryInput
+  getLockedInput();
+
+
 }; /* End struct `FloxFlakeInput' */
->>>>>>> fda2d060
 
 
 /** @brief A factory for @a flox::FloxFlakeInput objects. */
