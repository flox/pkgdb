/* ========================================================================== *
 *
 * @file flox/registry.hh
 *
 * @brief A set of user inputs used to set input preferences during search
 *        and resolution.
 *
 *
 * -------------------------------------------------------------------------- */

#pragma once

#include <algorithm>
#include <functional>
#include <map>
#include <vector>

#include <nix/fetchers.hh>
#include <nix/flake/flakeref.hh>
#include <nlohmann/json.hpp>

#include "compat/concepts.hh"
#include "flox/core/exceptions.hh"
#include "flox/core/types.hh"
#include "flox/core/util.hh"
#include "flox/flox-flake.hh"
#include "flox/pkgdb/pkg-query.hh"


/* -------------------------------------------------------------------------- */

namespace flox {

/* -------------------------------------------------------------------------- */

/** @brief Preferences associated with a registry input. */
struct InputPreferences
{

  /**
   * Ordered list of subtrees to be searched.
   * Results will be grouped by subtree in the order they appear here.
   */
  std::optional<std::vector<Subtree>> subtrees;

  /* Copy/Move base class boilerplate */
  InputPreferences()                           = default;
  InputPreferences( const InputPreferences & ) = default;
  InputPreferences( InputPreferences && )      = default;
<<<<<<< HEAD
  InputPreferences( const std::optional<std::vector<Subtree>> & subtrees )
=======
  InputPreferences(
    const std::optional<std::vector<Subtree>> &     subtrees)
>>>>>>> 2ede8453
    : subtrees( subtrees )
  {}

  virtual ~InputPreferences() = default;

  InputPreferences &
  operator=( const InputPreferences & )
    = default;
  InputPreferences &
  operator=( InputPreferences && )
    = default;


  /** @brief Reset to default state. */
  virtual void
  clear();

  /**
   * @brief Fill a @a flox::pkgdb::PkgQueryArgs struct with preferences to
   *        lookup packages filtered by @a InputPreferences requirements.
   *
   * NOTE: This DOES NOT clear @a pqa before filling it.
   * This is intended to be used after filling @a pqa with global preferences.
   * @param pqa A set of query args to _fill_ with preferences.
   * @return A reference to the modified query args.
   */
  pkgdb::PkgQueryArgs &
  fillPkgQueryArgs( pkgdb::PkgQueryArgs & pqa ) const;

}; /* End struct `InputPreferences' */


/* -------------------------------------------------------------------------- */

/**
 * @fn void from_json( const nlohmann::json & jfrom, InputPreferences & prefs )
 * @brief Convert a JSON object to an @a flox::InputPreferences.
 *
 * @fn void to_json( nlohmann::json & jto, const InputPreferences & prefs )
 * @brief Convert an @a flox::InputPreferences to a JSON object.
 */
/* Generate to_json/from_json functions. */
<<<<<<< HEAD
NLOHMANN_DEFINE_TYPE_NON_INTRUSIVE_WITH_DEFAULT( InputPreferences, subtrees );
=======
NLOHMANN_DEFINE_TYPE_NON_INTRUSIVE_WITH_DEFAULT( InputPreferences,
                                                 subtrees );
>>>>>>> 2ede8453


/* -------------------------------------------------------------------------- */

/**
 * @brief Restricts types to those which are derived from
 *        @a flox::InputPreferences.
 */
template<typename T>
concept input_preferences_typename
  = std::is_base_of<InputPreferences, T>::value && requires( T obj ) {
      {
        obj.getFlakeRef()
      } -> std::convertible_to<nix::ref<nix::FlakeRef>>;
    };


/* -------------------------------------------------------------------------- */

/** @brief Preferences associated with a named registry input. */
struct RegistryInput : public InputPreferences
{

  /* From `InputPreferences':
   *   std::optional<std::vector<Subtree>>     subtrees;
   */

  std::shared_ptr<nix::FlakeRef> from; /**< A parsed flake reference. */

  RegistryInput() = default;

<<<<<<< HEAD
  RegistryInput( const std::optional<std::vector<Subtree>> & subtrees,
                 const nix::FlakeRef &                       from )
=======
  RegistryInput( const std::optional<std::vector<Subtree>> &     subtrees,
                 const nix::FlakeRef &                           from )
>>>>>>> 2ede8453
    : InputPreferences( subtrees )
    , from( std::make_shared<nix::FlakeRef>( from ) )
  {}

  explicit RegistryInput( const nix::FlakeRef & from )
    : from( std::make_shared<nix::FlakeRef>( from ) )
  {}


  /** @brief Get the flake reference associated with this input. */
  [[nodiscard]] nix::ref<nix::FlakeRef>
  getFlakeRef() const
  {
    return static_cast<nix::ref<nix::FlakeRef>>( this->from );
  };


}; /* End struct `RegistryInput' */


/* -------------------------------------------------------------------------- */

/** @brief Convert a JSON object to a @a flox::RegistryInput. */
void
from_json( const nlohmann::json & jfrom, RegistryInput & rip );

/** @brief Convert a @a flox::RegistryInput to a JSON object. */
void
to_json( nlohmann::json & jto, const RegistryInput & rip );


/* -------------------------------------------------------------------------- */

/**
 * @brief Restricts types to those which can construct
 *        @a flox::RegistryInput values.
 *
 * A @a flox::registry_input_factory is a type that can construct
 * @a flox::input_preferences_typename instances.
 *
 * A @a flox::registry_input_factory must provide a
 * `using input_type = <TYPENAME>;` declaration to indicate the type of
 * @a flox::input_preferences_typename it produces.
 * It must also provide a `mkInput` function that constructs an instance of the
 * declared @a input_type from a name and a @a flox::RegistryInput.
 *
 * @see flox::RegistryInputFactory
 * @see flox::FloxFlakeInputFactory
 * @see flox::pkgdb::PkgDbInputFactory
 */
template<typename T>
concept registry_input_factory =
  /* Must have a `using input_type = <TYPENAME>;' definition. */
  requires { typename T::input_type; } &&
  /* `input_type' must satisfy `input_preferences_typesname' concept. */
  input_preferences_typename<typename T::input_type> &&
  /* Must provide a function, `mkInput' that constructs an `input_type'. */
  requires( T ref, const std::string & name, const RegistryInput & rip ) {
    {
      ref.mkInput( name, rip )
    } -> std::convertible_to<std::shared_ptr<typename T::input_type>>;
  };


/* -------------------------------------------------------------------------- */

/**
 * @brief The simplest @a flox::RegistryInput _factory_ which just
 *        copies inputs.
 */
class RegistryInputFactory
{

public:

  using input_type = RegistryInput;

  /** @brief Construct an input from a @a flox::RegistryInput. */
  [[nodiscard]] static std::shared_ptr<RegistryInput>
  mkInput( const std::string & /* unused */, const RegistryInput & input )
  {
    return std::make_shared<RegistryInput>( input );
  }


}; /* End class `RegistryInputFactory' */

static_assert( registry_input_factory<RegistryInputFactory> );


/* -------------------------------------------------------------------------- */

/**
 * @brief A set of user inputs used to set input preferences during search
 *        and resolution.
 *
 * Example Registry:
 * ```
 * {
 *   "inputs": {
 *     "nixpkgs": {
 *       "from": {
 *         "type": "github"
 *       , "owner": "NixOS"
 *       , "repo": "nixpkgs"
 *       }
 *     , "subtrees": ["legacyPackages"]
 *     }
 *   , "floco": {
 *       "from": {
 *         "type": "github"
 *       , "owner": "aakropotkin"
 *       , "repo": "floco"
 *       }
 *     , "subtrees": ["packages"]
 *     }
<<<<<<< HEAD
=======
 *   , "floxpkgs": {
 *       "from": {
 *         "type": "github"
 *       , "owner": "flox"
 *       , "repo": "floxpkgs"
 *       }
 *     , "subtrees": ["catalog"]
 *     }
>>>>>>> 2ede8453
 *   }
 * , "defaults": {
 *     "subtrees": null
 *   }
 * , "priority": ["nixpkgs", "floco", "floxpkgs"]
 * }
 * ```
 */
struct RegistryRaw
{

  /** Settings and fetcher information associated with named inputs. */
  std::map<std::string, RegistryInput> inputs;

  /** Default/fallback settings for inputs. */
  InputPreferences defaults;

  /**
   * Priority order used to process inputs.
   * Inputs which do not appear in this list are handled in lexicographical
   * order after any explicitly named inputs.
   */
  std::vector<std::string> priority;


  /* Base class boilerplate. */
  RegistryRaw()                      = default;
  RegistryRaw( const RegistryRaw & ) = default;
  RegistryRaw( RegistryRaw && )      = default;

  virtual ~RegistryRaw() = default;

  RegistryRaw &
  operator=( const RegistryRaw & )
    = default;
  RegistryRaw &
  operator=( RegistryRaw && )
    = default;

  /**
   * @abrief Return an ordered list of input names.
   *
   * This appends @a priority with any missing @a inputs in
   * lexicographical order.
   *
   * The resulting list contains wrapped references and need to be accessed
   * using @a std::reference_wrapper<T>::get().
   *
   * Example:
   * ```
   * Registry reg = R"( {
   *   "inputs": {
   *     "floco": {
   *       "from": { "type": "github", "owner": "aakropotkin", "repo": "floco" }
   *     }
   *   , "floxpkgs": {
   *       "from": { "type": "github", "owner": "flox", "repo": "floxpkgs" }
   *     }
   *   , "nixpkgs": {
   *       "from": { "type": "github", "owner": "NixOS", "repo": "nixpkgs" }
   *     }
   *   }
   * , "priority": ["nixpkgs", "floxpkgs"]
   * } )"_json;
   * for ( const auto & name : reg.getOrder() )
   *   {
   *     std::cout << name.get() << " ";
   *   }
   * std::cout << std::endl;
   * // => nixpkgs floxpkgs floco
   * ```
   *
   * @return A list of input names in order of priority.
   */
  [[nodiscard]] virtual std::vector<std::reference_wrapper<const std::string>>
  getOrder() const;

  /** @brief Reset to default state. */
  virtual void
  clear();

  /**
   * @brief Fill a @a flox::pkgdb::PkgQueryArgs struct with preferences to
   *        lookup packages in a particular input.
   * @param input The input name to be searched.
   * @param pqa   A set of query args to _fill_ with preferences.
   * @return A reference to the modified query args.
   */
  pkgdb::PkgQueryArgs &
  fillPkgQueryArgs( const std::string &   input,
                    pkgdb::PkgQueryArgs & pqa ) const;

}; /* End struct `RegistryRaw' */


/* -------------------------------------------------------------------------- */

/**
 * @fn void from_json( const nlohmann::json & jfrom, RegistryRaw & reg )
 * @brief Convert a JSON object to a @a flox::RegistryRaw.
 *
 * @fn void to_json( nlohmann::json & jto, const RegistryRaw & reg )
 * @brief Convert a @a flox::RegistryRaw to a JSON object.
 */
NLOHMANN_DEFINE_TYPE_NON_INTRUSIVE_WITH_DEFAULT( RegistryRaw,
                                                 inputs,
                                                 defaults,
                                                 priority );


/* -------------------------------------------------------------------------- */

/**
 * @brief An input registry that may hold arbitrary types of inputs.
 *
 * Unlike @a flox::RegistryRaw, inputs are held in order, and any default
 * settings have been applied to inputs.
 *
 * Any type that is constructible from a @a flox::RegistryInput and (optional) a
 * `nix::ref<nix::EvalState>`, and is derived from @a flox::InputPreferences may
 * be a value type in a registry.
 */
template<registry_input_factory FactoryType>
class Registry
{

private:

  /**
   * Orginal raw registry.
   * This is saved to allow the raw user input to be recorded in lockfiles.
   */
  RegistryRaw registryRaw;

  /** A list of `<SHORTNAME>, <FLAKE>` pairs in priority order. */
  std::vector<
    std::pair<std::string, std::shared_ptr<typename FactoryType::input_type>>>
    inputs;


public:

  using input_type = typename FactoryType::input_type;


  /**
   * @brief Construct a registry from a @a flox::RegistryRaw and
   *        a _factory_.
   */
  explicit Registry( RegistryRaw registry, FactoryType & factory )
    : registryRaw( std::move( registry ) )
  {
    for ( const std::reference_wrapper<const std::string> & _name :
          this->registryRaw.getOrder() )
      {
        const auto & pair = std::find_if(
          this->registryRaw.inputs.begin(),
          this->registryRaw.inputs.end(),
          [&]( const auto & pair ) { return pair.first == _name.get(); } );

        /* Throw an exception if a registry input is an indirect reference. */
        if ( pair->second.getFlakeRef()->input.getType() == "flake" )
          {
            throw InvalidRegistryException(
              "registry contained an indirect reference" );
          }

        /* Fill default/fallback values if none are defined. */
        RegistryInput input = pair->second;
        if ( ! input.subtrees.has_value() )
          {
            input.subtrees = this->registryRaw.defaults.subtrees;
          }

        /* Construct the input */
        this->inputs.emplace_back(
          std::make_pair( pair->first,
                          factory.mkInput( pair->first, input ) ) );
      }
  }

  /**
   * @class flox::Registry::InvalidRegistryException
   * @brief An exception thrown when a registry has invalid contents.
   * @{
   */
  FLOX_DEFINE_EXCEPTION( InvalidRegistryException,
                         EC_INVALID_REGISTRY,
                         "invalid registry" )
  /** @} */

  /**
   * @brief Get an input by name.
   * @param name Registry shortname for the target flake.
   * @return `nullputr` iff no such input exists,
   *         otherwise the input associated with @a name.
   */
  [[nodiscard]] std::shared_ptr<typename FactoryType::input_type>
  get( const std::string & name ) const noexcept
  {
    const auto maybeInput
      = std::find_if( this->inputs.begin(),
                      this->inputs.end(),
                      [&]( const auto & pair ) { return pair.first == name; } );
    if ( maybeInput == this->inputs.end() ) { return nullptr; }
    return maybeInput->second;
  }

  /**
   * @brief Get an input by name, or throw an error if no such input exists.
   * @param name Registry shortname for the target flake.
   * @return The input associated with @a name.
   */
  [[nodiscard]] std::shared_ptr<typename FactoryType::input_type>
  at( const std::string & name ) const
  {
    const std::shared_ptr<typename FactoryType::input_type> maybeInput
      = this->get( name );
    if ( maybeInput == nullptr )
      {
        throw std::out_of_range( "No such input '" + name + "'" );
      }
    return maybeInput;
  }

  /** @brief Get the raw registry read from the user. */
  [[nodiscard]] const RegistryRaw &
  getRaw() const
  {
    return this->registryRaw;
  }

  /* Forwarded container functions. */

  /** @brief Get the number of inputs in the registry. */
  [[nodiscard]] auto
  size() const
  {
    return this->inputs.size();
  }

  /** @brief Whether the registry is empty. */
  [[nodiscard]] auto
  empty() const
  {
    return this->inputs.empty();
  }

  /** @brief Iterate registry members in priority order. */
  [[nodiscard]] auto
  begin()
  {
    return this->inputs.begin();
  }

  /** @brief Get an iterator _sentinel_ used to identify an iterator's end. */
  [[nodiscard]] auto
  end()
  {
    return this->inputs.end();
  }

  /** @brief Iterate read-only registry members in priority order. */
  [[nodiscard]] auto
  begin() const
  {
    return this->inputs.cbegin();
  }

  /**
   * @brief Get an iterator _sentinel_ used to identify a read-only
   *        iterator's end.
   */
  [[nodiscard]] auto
  end() const
  {
    return this->inputs.cend();
  }

  /** @brief Iterate read-only registry members in priority order. */
  [[nodiscard]] auto
  cbegin() const
  {
    return this->inputs.cbegin();
  }

  /**
   * @brief Get an iterator _sentinel_ used to identify a read-only
   *        iterator's end.
   */
  [[nodiscard]] auto
  cend() const
  {
    return this->inputs.cend();
  }

}; /* End class `Registry' */


/* -------------------------------------------------------------------------- */

/**
 * @brief A simple @a flox::RegistryInput that opens a `nix` evaluator for
 *        a flake.
 */
class FloxFlakeInput : public RegistryInput
{

  /* From `RegistryInput':
   *   public:
   *     std::optional<std::vector<Subtree>>     subtrees;
   *     std::shared_ptr<nix::FlakeRef>          from;
   */

private:

  nix::ref<nix::Store>       store; /**< A `nix` store connection. */
  std::shared_ptr<FloxFlake> flake; /**< A flake with an evaluator. */
  /**
   * List of subtrees allowed by preferences, or defaults.
   * This caches the result of `getSubtrees()`.
   */
  std::optional<std::vector<Subtree>> enabledSubtrees;


public:

  /**
   * @brief Construct a @a flox::FloxFlakeInput from a `nix` store connection
   *        and @a flox::RegistryInput.
   */
  FloxFlakeInput( const nix::ref<nix::Store> & store,
                  const RegistryInput &        input )
    : RegistryInput( input ), store( store )
  {}


  /** @brief Get a handle for a flake with a `nix` evaluator. */
  [[nodiscard]] nix::ref<FloxFlake>
  getFlake();


  /**
   * @brief Get a list of enabled subtrees.
   *
   * If the user has explicitly defined a list of subtrees, then simply use
   * that list.
   * If the list is undefined, pick the first of:
   *   1. "package"
   *   2. "legacyPackages"
   */
  [[nodiscard]] const std::vector<Subtree> &
  getSubtrees();


  [[nodiscard]] RegistryInput
  getLockedInput();


}; /* End struct `FloxFlakeInput' */


/** @brief A factory for @a flox::FloxFlakeInput objects. */
class FloxFlakeInputFactory : NixStoreMixin
{

public:

  using input_type = FloxFlakeInput;

  /** @brief Construct a factory using a new `nix` store connection. */
  FloxFlakeInputFactory() = default;

  /** @brief Construct a factory using a `nix` store connection. */
  explicit FloxFlakeInputFactory( const nix::ref<nix::Store> & store )
    : NixStoreMixin( store )
  {}

  /** @brief Construct an input from a @a flox::RegistryInput. */
  [[nodiscard]] std::shared_ptr<FloxFlakeInput>
  mkInput( const std::string & /* unused */, const RegistryInput & input )
  {
    return std::make_shared<FloxFlakeInput>( this->getStore(), input );
  }


}; /* End class `FloxFlakeInputFactory' */


static_assert( registry_input_factory<FloxFlakeInputFactory> );


/* -------------------------------------------------------------------------- */

/**
 * @brief A registry containing `FloxFlakeInput` members.
 *
 * This specialized form of registry carries additional helpers associated with
 * _locking_ registry inputs.
 */
class FlakeRegistry : public Registry<FloxFlakeInputFactory>
{

public:

  FlakeRegistry( RegistryRaw registryRaw, FloxFlakeInputFactory & factory )
    : Registry<FloxFlakeInputFactory>( registryRaw, factory )
  {}

  [[nodiscard]] std::map<std::string, RegistryInput>
  getLockedInputs();


}; /* End class `FlakeRegistry' */


/* -------------------------------------------------------------------------- */

/** @brief Lock an unlocked registry. */
RegistryRaw
lockRegistry( const RegistryRaw &  unlocked,
              nix::ref<nix::Store> store = NixStoreMixin().getStore() );


/* -------------------------------------------------------------------------- */

}  // namespace flox


/* -------------------------------------------------------------------------- *
 *
 *
 *
 * ========================================================================== */<|MERGE_RESOLUTION|>--- conflicted
+++ resolved
@@ -47,12 +47,7 @@
   InputPreferences()                           = default;
   InputPreferences( const InputPreferences & ) = default;
   InputPreferences( InputPreferences && )      = default;
-<<<<<<< HEAD
   InputPreferences( const std::optional<std::vector<Subtree>> & subtrees )
-=======
-  InputPreferences(
-    const std::optional<std::vector<Subtree>> &     subtrees)
->>>>>>> 2ede8453
     : subtrees( subtrees )
   {}
 
@@ -95,12 +90,7 @@
  * @brief Convert an @a flox::InputPreferences to a JSON object.
  */
 /* Generate to_json/from_json functions. */
-<<<<<<< HEAD
 NLOHMANN_DEFINE_TYPE_NON_INTRUSIVE_WITH_DEFAULT( InputPreferences, subtrees );
-=======
-NLOHMANN_DEFINE_TYPE_NON_INTRUSIVE_WITH_DEFAULT( InputPreferences,
-                                                 subtrees );
->>>>>>> 2ede8453
 
 
 /* -------------------------------------------------------------------------- */
@@ -132,13 +122,8 @@
 
   RegistryInput() = default;
 
-<<<<<<< HEAD
   RegistryInput( const std::optional<std::vector<Subtree>> & subtrees,
                  const nix::FlakeRef &                       from )
-=======
-  RegistryInput( const std::optional<std::vector<Subtree>> &     subtrees,
-                 const nix::FlakeRef &                           from )
->>>>>>> 2ede8453
     : InputPreferences( subtrees )
     , from( std::make_shared<nix::FlakeRef>( from ) )
   {}
@@ -255,22 +240,11 @@
  *       }
  *     , "subtrees": ["packages"]
  *     }
-<<<<<<< HEAD
-=======
- *   , "floxpkgs": {
- *       "from": {
- *         "type": "github"
- *       , "owner": "flox"
- *       , "repo": "floxpkgs"
- *       }
- *     , "subtrees": ["catalog"]
- *     }
->>>>>>> 2ede8453
  *   }
  * , "defaults": {
  *     "subtrees": null
  *   }
- * , "priority": ["nixpkgs", "floco", "floxpkgs"]
+ * , "priority": ["nixpkgs", "floco"]
  * }
  * ```
  */
