/* ========================================================================== *
 *
 * @file flox/pkgdb/input.hh
 *
 * @brief A @a RegistryInput that opens a @a PkgDb associated with a flake.
 *
 *
 * -------------------------------------------------------------------------- */

#pragma once

#include "flox/pkgdb/write.hh"
#include "flox/registry.hh"


/* -------------------------------------------------------------------------- */

namespace flox::pkgdb {

/* -------------------------------------------------------------------------- */

/** @brief A @a RegistryInput that opens a @a PkgDb associated with a flake. */
class PkgDbInput : public FloxFlakeInput {

/* -------------------------------------------------------------------------- */

  private:

    /* Provided by `FloxFlakeInput':
     *   nix::ref<nix::FlakeRef>             flakeRef
     *   nix::ref<nix::Store>                store
     *   std::shared_ptr<FloxFlake>          flake
     *   std::optional<std::vector<Subtree>> enabledSubtrees
     */

    /** Path to the flake's pkgdb SQLite3 file. */
    std::filesystem::path dbPath;

    /**
<<<<<<< HEAD
     * A read-only database connection that remains open for the lifetime
     * of @a this object.
=======
     * A read-only database connection that remains open for the lifetime of
     * @a this object.
>>>>>>> 9dc7ac0a
     */
    std::shared_ptr<PkgDbReadOnly> dbRO;

    /**
<<<<<<< HEAD
     * A read/write database connection that may be opened and closed as
     * needed using @a getDbReadWrite and @a closeDbReadWrite.
=======
     * A read/write database connection that may be opened and closed as needed
     * using @a getDbReadWrite and @a closeDbReadWrite.
>>>>>>> 9dc7ac0a
     */
    std::shared_ptr<PkgDb> dbRW;

    /** The name of the input, used to emit output with shortnames. */
    std::optional<std::string> name;


    /**
     * @brief Prepare database handles for use.
     *
     * Upon exiting a compatible read-only database connection will be open
     * with the `LockedFlake` and `DbVersions` tables created.
     *
     * If the database does not exist it will be created.
     *
     * If the database `VIEW`s schemas are out of date they will be updated.
     *
     * If the database `TABLE`s schemas are out of date the database will be
     * deleted and recreated.
     */
    void init();


  public:

    /**
     * @brief Tag used to disambiguate construction with database path and
     *        cache directory path.
     */
    struct db_path_tag  {};


    /**
     * @brief Construct a @a PkgDbInput from a @a RegistryInput and a path to
     *        the database.
     * @param store A `nix` store connection.
     * @param input A @a RegistryInput.
     * @param dbPath Path to the database.
     * @param db_path_tag Tag used to disambiguate this constructor from
     *                    other constructor which takes a cache directory.
     * @param name Name of the input ( empty implies N/A ).
     */
    PkgDbInput(       nix::ref<nix::Store>  & store
              , const RegistryInput         & input
              ,       std::filesystem::path   dbPath
              , const db_path_tag           & /* unused */
              , const std::string           & name = ""
              )
      : FloxFlakeInput( store, input )
      , dbPath( std::move( dbPath ) )
      , name( name.empty() ? std::nullopt : std::make_optional( name ) )
    {
      this->init();
    }


    /**
     * @brief Construct a @a PkgDbInput from a @a RegistryInput and a path to
     *        the directory where the database should be cached.
     * @param store A `nix` store connection.
     * @param input A @a RegistryInput.
     * @param cacheDir Path to the directory where the database should
     *                 be cached.
     * @param name Name of the input ( empty implies N/A ).
     */
    PkgDbInput(       nix::ref<nix::Store>  & store
              , const RegistryInput         & input
              , const std::filesystem::path & cacheDir = getPkgDbCachedir()
              , const std::string           & name = ""
              )
      : FloxFlakeInput( store, input )
      , dbPath(
          genPkgDbName( this->getFlake()->lockedFlake.getFingerprint()
                      , cacheDir
                      )
        )
      , name( name.empty() ? std::nullopt : std::make_optional( name ) )
    {
      this->init();
    }


    /**
     * @return The read-only database connection handle.
     */
      [[nodiscard]]
      nix::ref<PkgDbReadOnly>
    getDbReadOnly() const
    {
      return static_cast<nix::ref<PkgDbReadOnly>>( this->dbRO );
    }


    /**
     * @brief Open a read/write database connection if one is not open, and
     *        return a handle.
     */
    [[nodiscard]] nix::ref<PkgDb> getDbReadWrite();


    /** @brief Close the read/write database connection if it is open. */
    void closeDbReadWrite() { this->dbRW = nullptr; }


    /** @return Filesystem path to the flake's package database. */
    [[nodiscard]]
    std::filesystem::path getDbPath() const { return this->dbPath; }


    /**
     * @brief Ensure that an attribute path prefix has been scraped.
     *
     * If the prefix has been scraped no writes are performed, but if the prefix
     * has not been scraped a read/write connection will be used.
     *
     * If a read/write connection is already open when @a scrapePrefix is called
     * it will remain open, but if the connection is opened by @a scrapePrefix
     * it will be closed after scraping is completed.
     * @param prefix Attribute path to scrape.
     */
    void scrapePrefix( const flox::AttrPath & prefix );


    /**
     * @brief Scrape all prefixes indicated by @a InputPreferences for
     *        @a systems.
     * @param systems Systems to be scraped.
     */
    void scrapeSystems( const std::vector<std::string> & systems );


    /** @brief Add/set a shortname for this input. */
    void setName( std::string_view name ) { this->name = name; }


    /**
     * @brief Get an identifier for this input.
     * @return The shortname of this input, or its locked flake-ref.
     */
      [[nodiscard]]
      std::string
    getNameOrURL()
    {
      return this->name.value_or(
        this->getFlake()->lockedFlake.flake.lockedRef.to_string()
      );
    }


    /** @brief Get a JSON representation of a row in the database. */
<<<<<<< HEAD
    nlohmann::json getRowJSON( row_id row );
=======
    [[nodiscard]] nlohmann::json getRowJSON( row_id row );
>>>>>>> 9dc7ac0a


};  /* End struct `PkgDbInput' */


/* -------------------------------------------------------------------------- */

/** @brief Factory for @a PkgDbInput. */
class PkgDbInputFactory {

  private:

    nix::ref<nix::Store>  store;    /**< `nix` store connection. */
    std::filesystem::path cacheDir; /**< Cache directory. */


  public:

    using input_type = PkgDbInput;

    /** @brief Construct a factory using a `nix` evaluator. */
    explicit PkgDbInputFactory(
      nix::ref<nix::Store>  & store
    , std::filesystem::path   cacheDir = getPkgDbCachedir()
    ) : store( store )
      , cacheDir( std::move( cacheDir ) )
    {}


    /** @brief Construct an input from a @a RegistryInput. */
      [[nodiscard]]
      std::shared_ptr<PkgDbInput>
    mkInput( const std::string & name, const RegistryInput & input )
    {
      return std::make_shared<PkgDbInput>(
        this->store
      , input
      , this->cacheDir
      , name
      );
    }


};  /* End class `PkgDbInputFactory' */


static_assert( registry_input_factory<PkgDbInputFactory> );


/* -------------------------------------------------------------------------- */

/**
 * @brief Provides a registry of @a PkgDb managers.
 *
 * Derived classes must provide their own @a getRegistryRaw and @a getSystems
 * implementations to support @a initRegistry and @a scrapeIfNeeded.
 */
<<<<<<< HEAD
  template <registry_input_factory Factory = PkgDbInputFactory>
class PkgDbRegistryMixin : virtual public NixStoreMixin {
=======
class PkgDbRegistryMixin : virtual protected NixStoreMixin {
>>>>>>> 9dc7ac0a

  private:

    /* From `NixStoreMixin':
     *   std::shared_ptr<nix::Store> store
     */

    bool force = false;  /**< Whether to force re-evaluation of flakes. */

    std::shared_ptr<Registry<Factory>> registry;


<<<<<<< HEAD
    /** @brief Initialize @a registry member from @a params.registry. */
      void
    initRegistry()
    {
      if ( this->registry == nullptr )
        {
          nix::ref<nix::Store> store = this->getStore();
          Factory factory( store );  // TODO: cacheDir
          this->registry = std::make_shared<Registry<Factory>>(
            this->getRegistryRaw()
          , factory
          );
        }
    }


    /**
     * @brief Lazily perform scraping on input flakes.
=======
  protected:

    /* From `NixStoreMixin':
     *   nix::ref<nix::Store> getStore()
     */


    /** @brief Initialize @a registry member from @a params.registry. */
    void initRegistry();

    /**
     * @brief Lazily perform scraping on input flakes.
     *
>>>>>>> 9dc7ac0a
     * If scraping is necessary temprorary read/write handles are opened for
     * those flakes and closed before returning from this function.
     */
      void
    scrapeIfNeeded()
    {
      this->initRegistry();
      assert( this->registry != nullptr );
      for ( auto & [name, input] : * this->registry )
        {
          input->scrapeSystems( this->getSystems() );
        }
    }


    /** @return A raw registry used to initialize. */
    [[nodiscard]] virtual RegistryRaw getRegistryRaw() = 0;


    /** @return A list of systems to be scraped. */
    [[nodiscard]] virtual std::vector<std::string> & getSystems() = 0;


  public:

    /**
     * @brief Get the set of package databases to resolve in.
     *
     * This lazily initializes the registry and scrapes inputs when necessary.
     */
<<<<<<< HEAD
      [[nodiscard]]
      nix::ref<Registry<Factory>>
    getPkgDbRegistry()
    {
      if ( this->registry == nullptr ) { this->scrapeIfNeeded(); }
      assert( this->registry != nullptr );
      return static_cast<nix::ref<Registry<Factory>>>(
        this->registry
      );
    }
=======
    [[nodiscard]] nix::ref<Registry<PkgDbInputFactory>> getPkgDbRegistry();
>>>>>>> 9dc7ac0a


};  /* End class `PkgDbRegistryMixin' */


/* -------------------------------------------------------------------------- */


}  /* End Namespace `flox::pkgdb' */


/* -------------------------------------------------------------------------- *
 *
 *
 *
 * ========================================================================== */<|MERGE_RESOLUTION|>--- conflicted
+++ resolved
@@ -37,24 +37,14 @@
     std::filesystem::path dbPath;
 
     /**
-<<<<<<< HEAD
-     * A read-only database connection that remains open for the lifetime
-     * of @a this object.
-=======
      * A read-only database connection that remains open for the lifetime of
      * @a this object.
->>>>>>> 9dc7ac0a
      */
     std::shared_ptr<PkgDbReadOnly> dbRO;
 
     /**
-<<<<<<< HEAD
-     * A read/write database connection that may be opened and closed as
-     * needed using @a getDbReadWrite and @a closeDbReadWrite.
-=======
      * A read/write database connection that may be opened and closed as needed
      * using @a getDbReadWrite and @a closeDbReadWrite.
->>>>>>> 9dc7ac0a
      */
     std::shared_ptr<PkgDb> dbRW;
 
@@ -205,11 +195,7 @@
 
 
     /** @brief Get a JSON representation of a row in the database. */
-<<<<<<< HEAD
-    nlohmann::json getRowJSON( row_id row );
-=======
     [[nodiscard]] nlohmann::json getRowJSON( row_id row );
->>>>>>> 9dc7ac0a
 
 
 };  /* End struct `PkgDbInput' */
@@ -267,12 +253,7 @@
  * Derived classes must provide their own @a getRegistryRaw and @a getSystems
  * implementations to support @a initRegistry and @a scrapeIfNeeded.
  */
-<<<<<<< HEAD
-  template <registry_input_factory Factory = PkgDbInputFactory>
-class PkgDbRegistryMixin : virtual public NixStoreMixin {
-=======
 class PkgDbRegistryMixin : virtual protected NixStoreMixin {
->>>>>>> 9dc7ac0a
 
   private:
 
@@ -282,29 +263,9 @@
 
     bool force = false;  /**< Whether to force re-evaluation of flakes. */
 
-    std::shared_ptr<Registry<Factory>> registry;
-
-
-<<<<<<< HEAD
-    /** @brief Initialize @a registry member from @a params.registry. */
-      void
-    initRegistry()
-    {
-      if ( this->registry == nullptr )
-        {
-          nix::ref<nix::Store> store = this->getStore();
-          Factory factory( store );  // TODO: cacheDir
-          this->registry = std::make_shared<Registry<Factory>>(
-            this->getRegistryRaw()
-          , factory
-          );
-        }
-    }
-
-
-    /**
-     * @brief Lazily perform scraping on input flakes.
-=======
+    std::shared_ptr<Registry<PkgDbInputFactory>> registry;
+
+
   protected:
 
     /* From `NixStoreMixin':
@@ -318,20 +279,10 @@
     /**
      * @brief Lazily perform scraping on input flakes.
      *
->>>>>>> 9dc7ac0a
      * If scraping is necessary temprorary read/write handles are opened for
      * those flakes and closed before returning from this function.
      */
-      void
-    scrapeIfNeeded()
-    {
-      this->initRegistry();
-      assert( this->registry != nullptr );
-      for ( auto & [name, input] : * this->registry )
-        {
-          input->scrapeSystems( this->getSystems() );
-        }
-    }
+    void scrapeIfNeeded();
 
 
     /** @return A raw registry used to initialize. */
@@ -349,20 +300,7 @@
      *
      * This lazily initializes the registry and scrapes inputs when necessary.
      */
-<<<<<<< HEAD
-      [[nodiscard]]
-      nix::ref<Registry<Factory>>
-    getPkgDbRegistry()
-    {
-      if ( this->registry == nullptr ) { this->scrapeIfNeeded(); }
-      assert( this->registry != nullptr );
-      return static_cast<nix::ref<Registry<Factory>>>(
-        this->registry
-      );
-    }
-=======
     [[nodiscard]] nix::ref<Registry<PkgDbInputFactory>> getPkgDbRegistry();
->>>>>>> 9dc7ac0a
 
 
 };  /* End class `PkgDbRegistryMixin' */
