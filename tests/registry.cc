/* ========================================================================== *
 *
 * @file registry.cc
 *
 * @brief Tests for `flox::Registry` interfaces.
 *
 *
 * -------------------------------------------------------------------------- */

#include <cstdlib>
#include <fstream>
#include <iostream>

#include <nlohmann/json.hpp>

#include "flox/registry.hh"
#include "flox/resolver/manifest.hh"
#include "flox/core/util.hh"
#include "test.hh"


/* -------------------------------------------------------------------------- */

bool
test_FloxFlakeInputRegistry0()
{
  std::ifstream     regFile( TEST_DATA_DIR "/registry/registry0.json" );
  nlohmann::json    json = nlohmann::json::parse( regFile ).at( "registry" );
  flox::RegistryRaw regRaw;
  json.get_to( regRaw );

  flox::FloxFlakeInputFactory                 factory;
  flox::Registry<flox::FloxFlakeInputFactory> registry( regRaw, factory );
  size_t                                      count = 0;
  for ( const auto & [name, flake] : registry )
    {
      (void) flake->getFlakeRef();
      ++count;
    }

  EXPECT_EQ( count, std::size_t( 2 ) );

  return true;
}


/* -------------------------------------------------------------------------- */

bool
test_EnvironmentManifest_getRegistryRaw0()
{
  flox::resolver::EnvironmentManifest manifest( TEST_DATA_DIR
                                                "/registry/registry0.json" );
  (void) manifest.getRegistryRaw();

  return true;
}


bool
test_merge_vecs()
{
  std::vector<std::string> highPriority = { "a", "b", "c" };
  std::vector<std::string> lowPriority = { "a", "d", "e" };
  std::vector<std::string> expected = { "a", "b", "c", "d", "e" };
  auto merged = flox::merge_vectors(lowPriority, highPriority);
  EXPECT(merged == expected);
  return true;
}

/* -------------------------------------------------------------------------- */

bool
test_EnvironmentManifest_badPath0()
{
  /* Try loading the registry without setting the path. */
  try
    {
      flox::resolver::EnvironmentManifest manifest( "" );
      (void) manifest.getRegistryRaw();
      return false;
    }
  catch ( flox::FloxException & )
    {
      return true;
    }
}


/* -------------------------------------------------------------------------- */

/**
 * @brief Ensure we throw an error if a manifest contains indirect flake
 *        references in its registry.
 *
 * This should "fail early" when processing the `getRegistryRaw()` rather than
 * waiting for `getLockedRegistry()`
 * ( which invokes the `Registry<T>()` contstructor ) to catch the error.
 */
bool
test_EnvironmentManifest_NoIndirectRefs0()
{
  try
    {
      flox::resolver::EnvironmentManifest manifest(
        TEST_DATA_DIR "/registry/registry1.json" );
      (void) manifest.getRegistryRaw();
      return false;
    }
  catch ( flox::FloxException & )
    {
      return true;
    }
}


/* -------------------------------------------------------------------------- */

int
main( int argc, char * argv[] )
{
  int exitCode = EXIT_SUCCESS;
#define RUN_TEST( ... ) _RUN_TEST( exitCode, __VA_ARGS__ )

  nix::verbosity = nix::lvlWarn;
  if ( ( 1 < argc ) && ( std::string_view( argv[1] ) == "-v" ) )  // NOLINT
    {
      nix::verbosity = nix::lvlDebug;
    }

  /* Initialize `nix' */
  flox::NixState nstate;

  RUN_TEST( FloxFlakeInputRegistry0 );

<<<<<<< HEAD
  RUN_TEST( Manifest_getRegistryRaw0 );
  RUN_TEST( Manifest_badPath0 );
  RUN_TEST( Manifest_NoIndirectRefs0 );
  RUN_TEST( merge_vecs );
=======
  RUN_TEST( EnvironmentManifest_getRegistryRaw0 );
  RUN_TEST( EnvironmentManifest_badPath0 );
  RUN_TEST( EnvironmentManifest_NoIndirectRefs0 );
>>>>>>> 40bda572


  return exitCode;
}


/* -------------------------------------------------------------------------- *
 *
 *
 *
 * ========================================================================== */<|MERGE_RESOLUTION|>--- conflicted
+++ resolved
@@ -56,6 +56,8 @@
   return true;
 }
 
+
+/* -------------------------------------------------------------------------- */
 
 bool
 test_merge_vecs()
@@ -133,16 +135,10 @@
 
   RUN_TEST( FloxFlakeInputRegistry0 );
 
-<<<<<<< HEAD
-  RUN_TEST( Manifest_getRegistryRaw0 );
-  RUN_TEST( Manifest_badPath0 );
-  RUN_TEST( Manifest_NoIndirectRefs0 );
-  RUN_TEST( merge_vecs );
-=======
   RUN_TEST( EnvironmentManifest_getRegistryRaw0 );
   RUN_TEST( EnvironmentManifest_badPath0 );
   RUN_TEST( EnvironmentManifest_NoIndirectRefs0 );
->>>>>>> 40bda572
+  RUN_TEST( merge_vecs );
 
 
   return exitCode;
