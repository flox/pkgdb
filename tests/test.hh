/* ========================================================================== *
 *
 *
 *
 * -------------------------------------------------------------------------- */

#pragma once

#include <string>
#include <iostream>
#include <cstddef>


/* -------------------------------------------------------------------------- */

/* This shouldn't happen, but it's a sane fallback for running from the
 * project root. */
#ifndef TEST_DATA_DIR
#  define TEST_DATA_DIR  "./tests/data"
#endif  /* End `ifndef TEST_DATA_DIR' */


/* -------------------------------------------------------------------------- */

static const std::string nixpkgsRef =
  "github:NixOS/nixpkgs/e8039594435c68eb4f780f3e9bf3972a7399c4b1";

/**
 * These counts indicate the total number of derivations under
 * `<nixpkgsRef>#legacyPackages.x86_64-linux.**' which we will use to sanity
 * check calls to `size()'.
 * Note that the legacy implementation used to populate `DbPackageSet' will
 * fail to evaluate 3 packages which require `NIXPKGS_ALLOW_BROKEN', causing
 * different sizes to be collected ( until migration is coompleted ).
 */
static const size_t unbrokenPkgCount = 64037;
static const size_t fullPkgCount     = 64040;


/* -------------------------------------------------------------------------- */

/** @brief Wrap a test function pretty printing its name on failure. */
template <typename F, typename ... Args>
  static int
runTest( std::string_view name, F f, Args && ... args )
{
  try
    {
      if ( ! f( std::forward<Args>( args )... ) )
        {
          std::cerr << "  fail: " << name << std::endl;
          return EXIT_FAILURE;
        }
    }
  catch( const std::exception & e )
    {
      std::cerr << "  ERROR: " << name << ": " << e.what() << std::endl;
      return EXIT_FAILURE;
    }
  return EXIT_SUCCESS;
}


/* -------------------------------------------------------------------------- */

#pragma clang diagnostic push
#pragma clang diagnostic ignored "-Wgnu-zero-variadic-macro-arguments"
<<<<<<< HEAD
#pragma clang diagnostic ignored "-Wgnu-zero-variadic-macro-arguments"
=======
>>>>>>> 2ede8453

/**
 * @brief Wrap a test routine which returns an exit code, and set a provided
 *        variable to the resulting code on failure.
 *
 * This pattern allows early tests to still run later ones, while preserving
 * a "global" exit status.
 * 
 * This emits a warning on clang until we start using clang 12
 * "must specify at least one argument for '...' parameter of variadic macro"
 * https://github.com/llvm/llvm-project/issues/50951
 */
#define _RUN_TEST( _EXIT_CODE, _NAME, ... )                       \
  {                                                               \
    int _exitCode = runTest(             ( # _NAME )              \
                       ,             ( test_ ## _NAME )           \
           __VA_OPT__( , ) __VA_ARGS__                            \
                       );                                         \
    if ( _exitCode != EXIT_SUCCESS ) { _EXIT_CODE = _exitCode; }  \
  }

#pragma clang diagnostic pop


/* -------------------------------------------------------------------------- */

/**
 * @brief For use inside of a function which returns a boolean.
 *
 * Assert that and expression is `true', otherwise print it and return `false'.
 */
#define EXPECT( EXPR )                      \
  if ( ! ( EXPR ) )                         \
    {                                       \
      std::cerr << "Expectation failed: ";  \
      std::cerr << ( # EXPR );              \
      std::cerr << std::endl;               \
      return false;                         \
    }


/**
 * @brief For use inside of a function which returns a boolean.
 *
 * Assert that two expressions produce equal results, otherwise print them and
 * return `false'.
 */
#define EXPECT_EQ( EXPR_A, EXPR_B )                                            \
  {                                                                            \
    auto valA = ( EXPR_A );                                                    \
    auto valB = ( EXPR_B );                                                    \
    if ( valA != valB )                                                        \
      {                                                                        \
        std::cerr << "Expectation failed: ( ";                                 \
        std::cerr << ( # EXPR_A );                                             \
        std::cerr << " ) == ( ";                                               \
        std::cerr << ( # EXPR_B );                                             \
        std::cerr << " ). Got '" << valA << "' != '" << valB << "'"            \
                  << std::endl;                                                \
        return false;                                                          \
      }                                                                        \
  }


/* -------------------------------------------------------------------------- *
 *
 *
 *
 * ========================================================================== */<|MERGE_RESOLUTION|>--- conflicted
+++ resolved
@@ -65,10 +65,6 @@
 
 #pragma clang diagnostic push
 #pragma clang diagnostic ignored "-Wgnu-zero-variadic-macro-arguments"
-<<<<<<< HEAD
-#pragma clang diagnostic ignored "-Wgnu-zero-variadic-macro-arguments"
-=======
->>>>>>> 2ede8453
 
 /**
  * @brief Wrap a test routine which returns an exit code, and set a provided
