--- conflicted
+++ resolved
@@ -169,24 +169,18 @@
 
 /* -------------------------------------------------------------------------- */
 
-<<<<<<< HEAD
-  RegistryInput
+RegistryInput
 FloxFlakeInput::getLockedInput()
 {
-  return RegistryInput(
-    this->getSubtrees()
-  , this->stabilities
-  , this->getFlake()->lockedFlake.flake.lockedRef
-  );
+  return RegistryInput( this->getSubtrees(),
+                        this->stabilities,
+                        this->getFlake()->lockedFlake.flake.lockedRef );
 }
 
 
 /* -------------------------------------------------------------------------- */
 
-}  /* End namespaces `flox' */
-=======
 }  // namespace flox
->>>>>>> fda2d060
 
 
 /* -------------------------------------------------------------------------- *
