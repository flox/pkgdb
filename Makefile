# ============================================================================ #
#
#
#
# ---------------------------------------------------------------------------- #

MAKEFILE_DIR ?= $(patsubst %/,%,$(dir $(abspath $(lastword $(MAKEFILE_LIST)))))

# ---------------------------------------------------------------------------- #

.PHONY: all clean FORCE ignores most
.DEFAULT_GOAL = most


# ---------------------------------------------------------------------------- #

CXX        ?= c++
RM         ?= rm -f
CAT        ?= cat
PKG_CONFIG ?= pkg-config
NIX        ?= nix
UNAME      ?= uname
MKDIR      ?= mkdir
MKDIR_P    ?= $(MKDIR) -p
CP         ?= cp
TR         ?= tr
SED        ?= sed
TEST       ?= test
DOXYGEN    ?= doxygen


# ---------------------------------------------------------------------------- #

OS ?= $(shell $(UNAME))
OS := $(OS)
ifndef libExt
ifeq (Linux,$(OS))
libExt ?= .so
else
libExt ?= .dylib
endif  # ifeq (Linux,$(OS))
endif  # ifndef libExt


# ---------------------------------------------------------------------------- #

PREFIX     ?= $(MAKEFILE_DIR)/out
BINDIR     ?= $(PREFIX)/bin
LIBDIR     ?= $(PREFIX)/lib
INCLUDEDIR ?= $(PREFIX)/include


# ---------------------------------------------------------------------------- #

LIBFLOXPKGDB = libflox-pkgdb$(libExt)

LIBS           = $(LIBFLOXPKGDB)
COMMON_HEADERS = $(wildcard include/*.hh) $(wildcard include/flox/*.hh)
SRCS           = $(wildcard src/*.cc)
bin_SRCS       = src/main.cc
lib_SRCS       = $(filter-out $(bin_SRCS),$(SRCS))
test_SRCS      = $(wildcard tests/*.cc)
BINS           = pkgdb
<<<<<<< HEAD
TESTS          = $(filter-out is_sqlite3,$(test_SRCS:.cc=))
=======
TESTS          = $(filter-out tests/is_sqlite3,$(test_SRCS:.cc=))
>>>>>>> 9d7205b5


# ---------------------------------------------------------------------------- #

# You can disable these optional gripes with `make EXTRA_CXXFLAGS='' ...;'
EXTRA_CXXFLAGS ?= -Wall -Wextra -Wpedantic
CXXFLAGS       ?= $(EXTRA_CFLAGS) $(EXTRA_CXXFLAGS)
CXXFLAGS       += '-I$(MAKEFILE_DIR)/include'
LDFLAGS        ?= $(EXTRA_LDFLAGS)
lib_CXXFLAGS   ?= -shared -fPIC
ifeq (Linux,$(OS))
lib_LDFLAGS  ?= -shared -fPIC -Wl,--no-undefined
else
lib_LDFLAGS  ?= -shared -fPIC -Wl,-undefined,error
endif
bin_CXXFLAGS ?=
bin_LDFLAGS  ?=

ifneq ($(DEBUG),)
CXXFLAGS += -ggdb3 -pg
LDFLAGS  += -ggdb3 -pg
endif


# ---------------------------------------------------------------------------- #

nljson_CFLAGS ?= $(shell $(PKG_CONFIG) --cflags nlohmann_json)
nljson_CFLAGS := $(nljson_CFLAGS)

argparse_CFLAGS ?= $(shell $(PKG_CONFIG) --cflags argparse)
argparse_CFLAGS := $(argparse_CFLAGS)

boost_CFLAGS    ?=                                                             \
  -I$(shell $(NIX) build --no-link --print-out-paths 'nixpkgs#boost')/include
boost_CFLAGS := $(boost_CFLAGS)

sqlite3_CFLAGS  ?= $(shell $(PKG_CONFIG) --cflags sqlite3)
sqlite3_CFLAGS  := $(sqlite3_CFLAGS)
sqlite3_LDFLAGS ?= $(shell $(PKG_CONFIG) --libs sqlite3)
sqlite3_LDLAGS  := $(sqlite3_LDLAGS)

sql_builder_CFLAGS ?=                                      \
  -I$(shell $(NIX) build --no-link --print-out-paths       \
                   '$(MAKEFILE_DIR)#sql-builder')/include
sql_builder_CFLAGS := $(sql_builder_CFLAGS)

sqlite3pp_CFLAGS ?= $(shell $(PKG_CONFIG) --cflags sqlite3pp)
sqlite3pp_CFLAGS := $(sqlite3pp_CFLAGS)

nix_INCDIR  ?= $(shell $(PKG_CONFIG) --variable=includedir nix-cmd)
nix_INCDIR  := $(nix_INCDIR)
ifndef nix_CFLAGS
nix_CFLAGS  =  $(boost_CFLAGS)
nix_CFLAGS  += $(shell $(PKG_CONFIG) --cflags nix-main nix-cmd nix-expr)
nix_CFLAGS  += -isystem $(shell $(PKG_CONFIG) --variable=includedir nix-cmd)
nix_CFLAGS  += -include $(nix_INCDIR)/nix/config.h
endif
nix_CFLAGS := $(nix_CFLAGS)

ifndef nix_LDFLAGS
nix_LDFLAGS =                                                        \
	$(shell $(PKG_CONFIG) --libs nix-main nix-cmd nix-expr nix-store)
nix_LDFLAGS += -lnixfetchers
endif
nix_LDFLAGS := $(nix_LDFLAGS)

ifndef floxresolve_LDFLAGS
floxresolve_LDFLAGS =  '-L$(MAKEFILE_DIR)/lib' -lflox-pkgdb
ifeq (Linux,$(OS))
floxresolve_LDFLAGS += -Wl,--enable-new-dtags '-Wl,-rpath,$$ORIGIN/../lib'
endif
endif


# ---------------------------------------------------------------------------- #

lib_CXXFLAGS += $(sqlite3_CFLAGS) $(sql_builder_CFLAGS) $(sqlite3pp_CFLAGS)
bin_CXXFLAGS += $(argparse_CFLAGS)
CXXFLAGS     += $(nix_CFLAGS) $(nljson_CFLAGS)

ifeq (Linux,$(OS))
lib_LDFLAGS += -Wl,--as-needed
endif
lib_LDFLAGS += $(nix_LDFLAGS) $(sqlite3_LDFLAGS)
ifeq (Linux,$(OS))
lib_LDFLAGS += -Wl,--no-as-needed
endif

bin_LDFLAGS += $(nix_LDFLAGS) $(floxresolve_LDFLAGS) $(sqlite3_LDFLAGS)


# ---------------------------------------------------------------------------- #

SEMVER_PATH ?=                                                        \
  $(shell $(NIX) build --no-link --print-out-paths                    \
	                     'github:aakropotkin/floco#semver')/bin/semver
CXXFLAGS += -DSEMVER_PATH='$(SEMVER_PATH)'


# ---------------------------------------------------------------------------- #

.PHONY: bin lib include tests

bin:     lib $(addprefix bin/,$(BINS))
lib:     $(addprefix lib/,$(LIBS))
include: $(COMMON_HEADERS)
tests:   $(TESTS)


# ---------------------------------------------------------------------------- #

clean: FORCE
	-$(RM) $(addprefix bin/,$(BINS))
	-$(RM) $(addprefix lib/,$(LIBS))
	-$(RM) src/*.o tests/*.o
	-$(RM) result
	-$(RM) -r $(PREFIX)
	-$(RM) $(TESTS)
	-$(RM) gmon.out *.log
	-$(MAKE) -C src/sql clean
	-$(RM) $(addprefix docs/,*.png *.html *.svg *.css *.js)
	-$(RM) -r docs/search


# ---------------------------------------------------------------------------- #

%.o: %.cc $(COMMON_HEADERS)
	$(CXX) $(CXXFLAGS) -c "$<" -o "$@"


lib/$(LIBFLOXPKGDB): CXXFLAGS += $(lib_CXXFLAGS)
lib/$(LIBFLOXPKGDB): LDFLAGS  += $(lib_LDFLAGS)
lib/$(LIBFLOXPKGDB): $(lib_SRCS:.cc=.o)
	$(MKDIR_P) $(@D)
	$(CXX) $^ $(LDFLAGS) -o "$@"


# ---------------------------------------------------------------------------- #

bin/pkgdb: CXXFLAGS += $(bin_CXXFLAGS)
bin/pkgdb: LDFLAGS  += $(bin_LDFLAGS)
bin/pkgdb: src/main.o lib/$(LIBFLOXPKGDB)
	$(MKDIR_P) $(@D)
	$(CXX) $(CXXFLAGS) $(LDFLAGS) "$<" -o "$@"


# ---------------------------------------------------------------------------- #

$(TESTS) tests/is_sqlite3: CXXFLAGS += $(bin_CXXFLAGS)
$(TESTS) tests/is_sqlite3: LDFLAGS  += $(bin_LDFLAGS)
$(TESTS) tests/is_sqlite3: tests/%: tests/%.cc lib/$(LIBFLOXPKGDB)
	$(CXX) $(CXXFLAGS) $(LDFLAGS) "$<" -o "$@"


# ---------------------------------------------------------------------------- #

.PHONY: install-dirs install-bin install-lib install-include install
install: install-dirs install-bin install-lib install-include

install-dirs: FORCE
	$(MKDIR_P) $(BINDIR) $(LIBDIR) $(INCLUDEDIR)/flox

$(INCLUDEDIR)/%: include/% | install-dirs
	$(CP) -- "$<" "$@"

$(LIBDIR)/%: lib/% | install-dirs
	$(CP) -- "$<" "$@"

$(BINDIR)/%: bin/% | install-dirs
	$(CP) -- "$<" "$@"

install-bin: $(addprefix $(BINDIR)/,$(BINS))
install-lib: $(addprefix $(LIBDIR)/,$(LIBS))
install-include:                                                    \
	$(addprefix $(INCLUDEDIR)/,$(subst include/,,$(COMMON_HEADERS)))


# ---------------------------------------------------------------------------- #

.PHONY: check cc-check bats-check

check: cc-check bats-check

cc-check: $(TESTS:.cc=)
	@_ec=0;                     \
	echo '';                    \
	for t in $(TESTS:.cc=); do  \
	  echo "Testing: $$t";      \
	  if "./$$t"; then          \
	    echo "PASS: $$t";       \
	  else                      \
	    _ec=1;                  \
	    echo "FAIL: $$t";       \
	  fi;                       \
	  echo '';                  \
	done;                       \
	exit "$$_ec"

bats-check: bin tests/is_sqlite3
	PKGDB="$(MAKEFILE_DIR)/bin/pkgdb"                        \
	IS_SQLITE3="$(MAKEFILE_DIR)/tests/is_sqlite3"            \
	  bats --print-output-on-failure --verbose-run --timing  \
	       "$(MAKEFILE_DIR)/tests"


# ---------------------------------------------------------------------------- #

all: bin lib tests ignores
most: bin lib ignores


# ---------------------------------------------------------------------------- #

.PHONY: ccls
ccls: .ccls

.ccls: FORCE
	echo 'clang' > "$@";
	{                                                                     \
	  if [[ -n "$(NIX_CC)" ]]; then                                       \
	    $(CAT) "$(NIX_CC)/nix-support/libc-cflags";                       \
	    $(CAT) "$(NIX_CC)/nix-support/libcxx-cxxflags";                   \
	  fi;                                                                 \
	  echo $(CXXFLAGS) $(sqlite3_CFLAGS) $(nljson_CFLAGS) $(nix_CFLAGS);  \
	  echo $(nljson_CFLAGS) $(argparse_CFLAGS) $(sql_builder_CFLAGS);     \
	  echo $(sqlite3pp_CFLAGS);                                           \
	}|$(TR) ' ' '\n'|$(SED) 's/-std=/%cpp -std=/' >> "$@";


# ---------------------------------------------------------------------------- #

.PHONY: docs

docs: docs/index.html

docs/index.html: FORCE
	$(DOXYGEN) ./Doxyfile


# ---------------------------------------------------------------------------- #

# Generates SQL -> C++ schema headers

SQL_FILES    := $(wildcard src/sql/*.sql)
SQL_HH_FILES := $(SQL_FILES:.sql=.hh)

$(SQL_HH_FILES): %.hh: %.sql src/sql/Makefile
	$(MAKE) -C src/sql $(@F)

.PHONY: sql-headers
sql-headers: $(SQL_HH_FILES)

src/pkgdb.o: $(SQL_HH_FILES)


# ---------------------------------------------------------------------------- #

ignores: tests/.gitignore
tests/.gitignore: FORCE
	printf '%s\n' $(patsubst tests/%,%,$(test_SRCS:.cc=)) > $@


# ---------------------------------------------------------------------------- #
#
#
#
# ============================================================================ #<|MERGE_RESOLUTION|>--- conflicted
+++ resolved
@@ -61,11 +61,7 @@
 lib_SRCS       = $(filter-out $(bin_SRCS),$(SRCS))
 test_SRCS      = $(wildcard tests/*.cc)
 BINS           = pkgdb
-<<<<<<< HEAD
-TESTS          = $(filter-out is_sqlite3,$(test_SRCS:.cc=))
-=======
 TESTS          = $(filter-out tests/is_sqlite3,$(test_SRCS:.cc=))
->>>>>>> 9d7205b5
 
 
 # ---------------------------------------------------------------------------- #
